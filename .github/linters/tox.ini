--- conflicted
+++ resolved
@@ -29,17 +29,10 @@
     maro.py:W605
 
 [isort]
-<<<<<<< HEAD
-line_length = 120
-use_parentheses = True
-multi_line_output = 6
-known_first_party = maro
-=======
 indent = "    "
 line_length = 120
 use_parentheses = True
 multi_line_output = 6
 known_first_party = maro
 filter_files = True
-skip_glob = maro/__init__.py, tests/*
->>>>>>> 6fefae41
+skip_glob = maro/__init__.py, tests/*