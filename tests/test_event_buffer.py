# Copyright (c) Microsoft Corporation.
# Licensed under the MIT license.


import unittest
<<<<<<< HEAD
from maro.event_buffer import EventBuffer, AtomEvent, CascadeEvent, EventState
=======

from maro.event_buffer import Event, EventBuffer, EventCategory, EventState

>>>>>>> fb26bbff

class TestEventBuffer(unittest.TestCase):
    def setUp(self):
        self.eb = EventBuffer()

    def test_gen_event(self):
        """Test event generating correct"""
        evt = self.eb.gen_atom_event(1, 1, (0, 0))

        # fields should be same as specified
        self.assertEqual(AtomEvent, type(evt))
        self.assertEqual(evt.tick, 1)
        self.assertEqual(evt.event_type, 1)
        self.assertEqual(evt.payload, (0, 0))

        evt = self.eb.gen_cascade_event(2, 2, (1, 1, 1))

        self.assertEqual(CascadeEvent, type(evt))
        self.assertEqual(evt.tick, 2)
        self.assertEqual(evt.event_type, 2)
        self.assertEqual(evt.payload, (1, 1, 1))

    def test_insert_event(self):
        """Test insert event works as expected"""

        # pending pool should be empty at beginning
        self.assertEqual(len(self.eb._pending_events), 0)

        evt = self.eb.gen_atom_event(1, 1, 1)

        self.eb.insert_event(evt)

        # after insert one event, we should have 1 in pending pool
        self.assertEqual(len(self.eb._pending_events), 1)

    def test_event_dispatch(self):
        """Test event dispatching work as expected"""
        def cb(evt):
            # test event tick
            self.assertEqual(1, evt.tick, msg="recieved event tick should be 1")

            # test event payload
            self.assertTupleEqual((1, 3), evt.payload, msg="recieved event's payload should be (1, 3)")

        evt = self.eb.gen_atom_event(1, 1, (1, 3))

        self.eb.insert_event(evt)

        self.eb.register_event_handler(1, cb)

        self.eb.execute(1) # dispatch event

    def test_get_finish_events(self):
        """Test if we can get correct finished events"""

        # no finised at first
        self.assertListEqual([], self.eb.get_finished_events(), msg="finished pool should be empty")

        evt = self.eb.gen_atom_event(1, 1, (1, 3))

        self.eb.insert_event(evt)

        self.eb.execute(1)

        # after dispatching, finish pool should contains 1 object
        self.assertEqual(1, len(self.eb.get_finished_events()), msg="after dispathing, there should 1 object")

    def test_get_pending_events(self):
        """Test if we can get correct pending events"""

        # not pending at first
        self.assertEqual(0, len(self.eb.get_pending_events(1)), msg="pending pool should be empty")

        evt = self.eb.gen_atom_event(1, 1, (1, 3))

        self.eb.insert_event(evt)

        self.assertEqual(1, len(self.eb.get_pending_events(1)), msg="pending pool should contains 1 objects")

    def test_reset(self):
        """Test reset, all internal states should be reset"""
        evt = self.eb.gen_atom_event(1, 1, 1)

        self.eb.insert_event(evt)

        self.eb.reset()
        
        self.assertEqual(len(self.eb._pending_events), 0)
        self.assertEqual(len(self.eb._finished_events), 0)

    def test_sub_events(self):

        def cb1(evt):
            self.assertEqual(1, evt.payload)

        def cb2(evt):
            self.assertEqual(2, evt.payload)

        self.eb.register_event_handler(1, cb1)
        self.eb.register_event_handler(2, cb2)

        evt: CascadeEvent = self.eb.gen_cascade_event(1, 1, 1)

        evt.add_immediate_event(self.eb.gen_atom_event(1, 2, 2))

        self.eb.insert_event(evt)

        self.eb.execute(1)

    def test_sub_events_with_decision(self):
        evt1 = self.eb.gen_decision_event(1, (1, 1, 1))
        sub1 = self.eb.gen_decision_event(1, (2, 2, 2))
        sub2 = self.eb.gen_decision_event(1, (3, 3, 3))

        evt1.add_immediate_event(sub1)
        evt1.add_immediate_event(sub2)

        self.eb.insert_event(evt1)

        # sub events will be unfold after parent being processed
        decision_events = self.eb.execute(1)

        # so we will get 1 decision events for 1st time executing
        self.assertEqual(1, len(decision_events))
        self.assertEqual(evt1, decision_events[0])

        # mark decision event as executing to make it process folloing events
        decision_events[0].state = EventState.EXECUTING

        # then there will be 2 additional decision event from sub events
        decision_events = self.eb.execute(1)

        self.assertEqual(2, len(decision_events))
        self.assertEqual(sub1, decision_events[0])
        self.assertEqual(sub2, decision_events[1])



if __name__ == "__main__":
    unittest.main()<|MERGE_RESOLUTION|>--- conflicted
+++ resolved
@@ -3,13 +3,7 @@
 
 
 import unittest
-<<<<<<< HEAD
 from maro.event_buffer import EventBuffer, AtomEvent, CascadeEvent, EventState
-=======
-
-from maro.event_buffer import Event, EventBuffer, EventCategory, EventState
-
->>>>>>> fb26bbff
 
 class TestEventBuffer(unittest.TestCase):
     def setUp(self):
@@ -96,7 +90,7 @@
         self.eb.insert_event(evt)
 
         self.eb.reset()
-        
+
         self.assertEqual(len(self.eb._pending_events), 0)
         self.assertEqual(len(self.eb._finished_events), 0)
 
