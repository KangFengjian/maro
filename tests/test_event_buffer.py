--- conflicted
+++ resolved
@@ -4,10 +4,6 @@
 
 import unittest
 from maro.event_buffer import EventBuffer, AtomEvent, CascadeEvent, EventState
-<<<<<<< HEAD
-=======
-
->>>>>>> 11e9b867
 
 class TestEventBuffer(unittest.TestCase):
     def setUp(self):
@@ -101,16 +97,12 @@
 
         self.eb.reset()
 
-<<<<<<< HEAD
-        self.assertEqual(len(self.eb._pending_events), 0)
-=======
         # reset will not clear the tick (key), just clear the pending pool
         self.assertEqual(len(self.eb._pending_events), 1)
 
         for tick, pending_pool in self.eb._pending_events.items():
             self.assertEqual(0, len(pending_pool))
 
->>>>>>> 11e9b867
         self.assertEqual(len(self.eb._finished_events), 0)
 
     def test_sub_events(self):
@@ -150,11 +142,7 @@
         self.assertEqual(evt1, decision_events[0])
 
         # mark decision event as executing to make it process folloing events
-<<<<<<< HEAD
-        decision_events[0].state = EventState.EXECUTING
-=======
         decision_events[0].state = EventState.FINISHED
->>>>>>> 11e9b867
 
         # then there will be 2 additional decision event from sub events
         decision_events = self.eb.execute(1)
@@ -163,10 +151,6 @@
         self.assertEqual(sub1, decision_events[0])
         self.assertEqual(sub2, decision_events[1])
 
-<<<<<<< HEAD
-
-=======
->>>>>>> 11e9b867
 
 if __name__ == "__main__":
     unittest.main()