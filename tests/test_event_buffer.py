--- conflicted
+++ resolved
@@ -130,11 +130,7 @@
         sub1 = self.eb.gen_decision_event(1, (2, 2, 2))
         sub2 = self.eb.gen_decision_event(1, (3, 3, 3))
 
-<<<<<<< HEAD
-        evt1.add_immediate_event(sub1)
-=======
         evt1.add_immediate_event(sub1, is_head=True)
->>>>>>> 6854e806
         evt1.add_immediate_event(sub2)
 
         self.eb.insert_event(evt1)
