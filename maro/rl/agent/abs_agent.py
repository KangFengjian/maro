--- conflicted
+++ resolved
@@ -5,10 +5,7 @@
 from abc import ABC, abstractmethod
 
 from maro.rl.algorithms.abs_algorithm import AbsAlgorithm
-<<<<<<< HEAD
 from maro.rl.algorithms.utils import ActionWithLogProbability
-=======
->>>>>>> 330e4f07
 from maro.rl.exploration.abs_explorer import AbsExplorer
 from maro.rl.storage.abs_store import AbsStore
 
@@ -68,22 +65,14 @@
             an exploratory action is returned.
         """
         action = self._algorithm.choose_action(model_state)
-<<<<<<< HEAD
         if isinstance(action, ActionWithLogProbability) or self._explorer is None:
             return action
         else:
             return self._explorer(action)
 
-    def load_exploration_params(self, exploration_params):
-        if self._explorer:
-            self._explorer.load_exploration_params(exploration_params)
-=======
-        return action if self._explorer is None else self._explorer(action)
-
     def update(self, exploration_params):
         if self._explorer:
             self._explorer.update(exploration_params)
->>>>>>> 330e4f07
 
     @abstractmethod
     def train(self, *args, **kwargs):
