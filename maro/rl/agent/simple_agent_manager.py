--- conflicted
+++ resolved
@@ -45,15 +45,10 @@
 
     def choose_action(self, decision_event, snapshot_list):
         self._assert_inference_mode()
-<<<<<<< HEAD
-        agent_id, state = self._state_shaper(decision_event, snapshot_list)
-        action_info = self.agent_dict[agent_id].choose_action(state)
-=======
         agent_id, model_state = self._state_shaper(decision_event, snapshot_list)
-        model_action = self.agent_dict[agent_id].choose_action(model_state)
->>>>>>> 330e4f07
+        action_info = self.agent_dict[agent_id].choose_action(model_state)
         self._transition_cache = {
-            "state": state,
+            "state": model_state,
             "reward": None,
             "agent_id": agent_id,
             "event": decision_event
