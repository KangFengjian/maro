--- conflicted
+++ resolved
@@ -5,7 +5,7 @@
 from enum import Enum
 from typing import Union
 
-from maro.communication import Proxy
+from maro.rl.dist_topologies.single_learner_multi_actor_sync_mode import InferenceProxy
 from maro.rl.shaping.action_shaper import ActionShaper
 from maro.rl.shaping.experience_shaper import ExperienceShaper
 from maro.rl.shaping.state_shaper import StateShaper
@@ -29,13 +29,9 @@
         name (str): Name of agent manager.
         mode (AgentManagerMode): An ``AgentManagerNode`` enum member that indicates the role of the agent manager
             in the current process.
-<<<<<<< HEAD
-        agents (Union[dict, Proxy]): A dictionary of agents to be wrapped by the agent manager.
+        agents (Union[dict, InferenceProxy]): A dictionary of agents to be wrapped by the agent manager.
         experience_shaper (ExperienceShaper, optional): It is responsible for processing data in the replay buffer at
             the end of an episode.
-=======
-        agent_dict (dict): A dictionary of agents to be wrapper by the agent manager.
->>>>>>> c774441d
         state_shaper (StateShaper, optional): It is responsible for converting the environment observation to model
             input.
         action_shaper (ActionShaper, optional): It is responsible for converting an agent's model output to environment
@@ -47,7 +43,7 @@
         self,
         name: str,
         mode: AgentManagerMode,
-        agents: Union[dict, Proxy],
+        agents: Union[dict, InferenceProxy],
         state_shaper: StateShaper = None,
         action_shaper: ActionShaper = None,
         experience_shaper: ExperienceShaper = None
@@ -97,11 +93,11 @@
         return NotImplemented
 
     def load_exploration_params(self, exploration_params):
-        if isinstance(exploration_params, dict) and exploration_params.keys() <= self.agent_dict.keys():
+        if isinstance(exploration_params, dict) and exploration_params.keys() <= self._agents.keys():
             for agent_id, params in exploration_params.items():
-                self.agent_dict[agent_id].load_exploration_params(params)
+                self._agents[agent_id].load_exploration_params(params)
         else:
-            for agent in self.agent_dict.values():
+            for agent in self._agents.values():
                 agent.load_exploration_params(exploration_params)
 
     def _assert_train_mode(self):
