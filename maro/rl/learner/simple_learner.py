--- conflicted
+++ resolved
@@ -4,18 +4,6 @@
 import sys
 from typing import Callable, Union
 
-<<<<<<< HEAD
-from maro.rl.actor.simple_actor import SimpleActor
-from maro.rl.agent.simple_agent_manager import SimpleAgentManager
-from maro.rl.dist_topologies.single_learner_multi_actor_sync_mode import \
-    ActorProxy
-from maro.rl.explorer.abs_explorer import AbsExplorer
-from maro.utils import DummyLogger, Logger
-from maro.utils.exception.rl_toolkit_exception import (
-    InfiniteTrainingLoopError, InvalidEpisodeError)
-
-from .abs_learner import AbsLearner
-=======
 from .abs_learner import AbsLearner
 from maro.rl.actor.simple_actor import SimpleActor
 from maro.rl.agent.simple_agent_manager import SimpleAgentManager
@@ -23,7 +11,6 @@
 from maro.rl.dist_topologies.single_learner_multi_actor_sync_mode import ActorProxy
 from maro.utils import Logger, DummyLogger
 from maro.utils.exception.rl_toolkit_exception import InvalidEpisodeError, InfiniteTrainingLoopError
->>>>>>> 577bb1cb
 
 
 class SimpleLearner(AbsLearner):
@@ -64,7 +51,6 @@
                 agent_id: self._explorer.generate_epsilon(current_ep, max_ep, self._performance_history)
                 for agent_id in self._trainable_agents.agent_dict
             }
-<<<<<<< HEAD
 
     def _sample(self, ep, max_ep):
         """Perform one episode of environment sampling through actor roll-out."""
@@ -74,17 +60,6 @@
         self._logger.info(f"ep {ep} - performance: {performance}, epsilons: {epsilon_dict}")
         return performance, exp_by_agent
 
-=======
-
-    def _sample(self, ep, max_ep):
-        """Perform one episode of environment sampling through actor roll-out."""
-        model_dict = None if self._is_shared_agent_instance() else self._trainable_agents.dump_models()
-        epsilon_dict = self._get_epsilons(ep, max_ep)
-        performance, exp_by_agent = self._actor.roll_out(model_dict=model_dict, epsilon_dict=epsilon_dict)
-        self._logger.info(f"ep {ep} - performance: {performance}, epsilons: {epsilon_dict}")
-        return performance, exp_by_agent
-
->>>>>>> 577bb1cb
     def train(
         self, max_episode: int, early_stopping_checker: Callable = None, warmup_ep: int = None,
         early_stopping_metric_func: Callable = None
