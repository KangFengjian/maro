# Copyright (c) Microsoft Corporation.
# Licensed under the MIT license.

from .base_exception import MAROException


class UnsupportedAgentManagerModeError(MAROException):
    """Unsupported agent mode."""
    def __init__(self, msg: str = None):
        super().__init__(4001, msg)


class MissingShaperError(MAROException):
    """Missing shaper."""
    def __init__(self, msg: str = None):
        super().__init__(4002, msg)


class WrongAgentManagerModeError(MAROException):
    """Wrong agent manager mode."""
    def __init__(self, msg: str = None):
        super().__init__(4003, msg)


class StoreMisalignmentError(MAROException):
    """Raised when a ``put`` operation on a ``ColumnBasedStore`` would cause the underlying lists to have different
    sizes."""
    def __init__(self, msg: str = None):
        super().__init__(4004, msg)


class InvalidEpisodeError(MAROException):
    """Raised when the ``max_episode`` passed to the the ``SimpleLearner``'s ``train`` method is negative and not -1."""
    def __init__(self, msg: str = None):
        super().__init__(4005, msg)


class InfiniteTrainingLoopError(MAROException):
    """Raised when the ``SimpleLearner``'s training loop becomes infinite."""
    def __init__(self, msg: str = None):
        super().__init__(4006, msg)


<<<<<<< HEAD
class MissingOptimizerError(MAROException):
    """Raised when the optimizers are missing when calling LearningModuleManager's step() method."""
    def __init__(self, msg: str = None):
        super().__init__(4007, msg)


class UnrecognizedTaskError(MAROException):
    """Raised when a LearningModuleManager has task names that are not unrecognized by an algorithm."""
    def __init__(self, msg: str = None):
        super().__init__(4008, msg)


class UnchainableModuleError(MAROException):
    """Raised when the modules passed to a LearningModuleManager have incorrect input/output dimensions that make them
        unchainable.
=======
class UnrecognizedExplorationParameterGeneratorClass(MAROException):
    """
    Raised when the ``exploration_parameter_generator_cls`` passed to a ``Scheduler`` is not a subclass of
    ``StaticExplorationParameterGenerator`` or ``DynamicExplorationParameterGenerator``.
>>>>>>> 54bb17e8
    """
    def __init__(self, msg: str = None):
        super().__init__(4009, msg)<|MERGE_RESOLUTION|>--- conflicted
+++ resolved
@@ -41,7 +41,6 @@
         super().__init__(4006, msg)
 
 
-<<<<<<< HEAD
 class MissingOptimizerError(MAROException):
     """Raised when the optimizers are missing when calling LearningModuleManager's step() method."""
     def __init__(self, msg: str = None):
@@ -55,14 +54,18 @@
 
 
 class UnchainableModuleError(MAROException):
-    """Raised when the modules passed to a LearningModuleManager have incorrect input/output dimensions that make them
-        unchainable.
-=======
+    """
+    Raised when the modules passed to a LearningModuleManager have incorrect input/output dimensions that make them
+    unchainable.
+    """
+    def __init__(self, msg: str = None):
+        super().__init__(4009, msg)
+
+
 class UnrecognizedExplorationParameterGeneratorClass(MAROException):
     """
     Raised when the ``exploration_parameter_generator_cls`` passed to a ``Scheduler`` is not a subclass of
     ``StaticExplorationParameterGenerator`` or ``DynamicExplorationParameterGenerator``.
->>>>>>> 54bb17e8
     """
     def __init__(self, msg: str = None):
-        super().__init__(4009, msg)+        super().__init__(4010, msg)