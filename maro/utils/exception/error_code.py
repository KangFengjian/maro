# Copyright (c) Microsoft Corporation.
# Licensed under the MIT license.


ERROR_CODE = {
    # Error code table for the MARO system.
    # 1000-1999: Error code for the communication module.
    1000: "MARO Internal Error",
    1001: "Redis Connection Error",
    1002: "Proxy Peers Missing Error",
    1003: "Redis Information Uncompleted Error",
    1004: "Peers Connection Error",
    1005: "Driver Send Error",
    1006: "Driver Receive Error",
    1007: "Message Session Type Error",
    1008: "Conditional Event Syntax Error",
    1009: "Driver Type Error",
    1010: "Socket Type Error",
    1011: "Peers Disconnection Error",
    1012: "MARO Send Again Error",
    1013: "Peers Rejoin Timeout",

    # data lib
    2000: "Meta does not contain timestamp field",
    2001: "Invalid vessel parking duration time, it must large than 0, please check",

    # backends
    2100: "Invalid parameter to get attribute value, please use tuple, list or slice instead",
    2101: "Invalid parameter to set attribute value",
    2102: "Cannot set value for frame fields directly if slot number more than 1, please use slice interface instead",

    # simulator
    2200: "Cannot find specified business engine",

    # 3000-3999: Error code for CLI
    3000: "CLI Internal Error",
    3001: "Command Error",
    3002: "Parsing Error",
    3003: "Deployment Error",

    # 4000-4999: Error codes for RL toolkit
    4001: "Unsupported Agent Mode",
    4002: "Missing Shaper",
    4003: "Wrong Agent Manager Mode",
    4004: "Store Misalignment",
    4005: "Invalid Episode",
    4006: "Infinite Training Loop",
    4007: "Missing Optimizer",
    4008: "Unrecognized Task",
<<<<<<< HEAD
    4009: "Unchainable Modules"
=======
    4009: "Unchainable Modules",
    4010: "Unrecognized Exploration Parameter Generator Class"
>>>>>>> bf680a4c
}<|MERGE_RESOLUTION|>--- conflicted
+++ resolved
@@ -47,10 +47,6 @@
     4006: "Infinite Training Loop",
     4007: "Missing Optimizer",
     4008: "Unrecognized Task",
-<<<<<<< HEAD
-    4009: "Unchainable Modules"
-=======
     4009: "Unchainable Modules",
     4010: "Unrecognized Exploration Parameter Generator Class"
->>>>>>> bf680a4c
 }